--- conflicted
+++ resolved
@@ -20,16 +20,4 @@
   learning_rate: 2E-4
   weight_decay: 0.1
   model_axis_size: 1
-<<<<<<< HEAD
-  per_device_parallelism: -1
-
-  axis_resources:
-    batch: "data"
-    vocab: "model"
-    mlp: "model"
-    heads: "model"
-  parameter_axis_resources:
-    embed: "data"
-=======
-  per_device_parallelism: 16
->>>>>>> 47eb507b
+  per_device_parallelism: -1
# levanter version of https://github.com/tatsu-lab/stanford_alpaca/blob/main/train.py
import json
import logging
import os
from dataclasses import dataclass
from typing import Optional, Union

import fsspec
import jax.random as jrandom
import numpy as np
import transformers

import haliax as hax

import levanter
from levanter.compat.hf_checkpoints import HFCheckpointConverter, save_hf_checkpoint_callback
from levanter.data import Dataset
from levanter.data.sharded_dataset import JsonDataset, WrappedHFDataset
from levanter.models.lm_model import LmExample, LmHeadModel
from levanter.trainer import OptimizerConfig, Trainer, TrainerConfig
from levanter.utils import fsspec_utils
from levanter.utils.hf_utils import num_cpus_used_by_tokenizer
from levanter.utils.py_utils import non_caching_cycle


# Differences:
# - We use the huggingface dataset version of alpaca rather than checking it in
# - Levanter doesn't (currently) do epochs, just steps.
# - We use Levanter's distributed preprocessing, which is a bit overkill for this dataset but is a good example.
#   (The original's preprocessing is very slow, which is usually fine, but not good for preemptible nodes.)
# - We use fast tokenizers. I don't know why the original code doesn't use them.
# - We produce Levanter's LmExample class instead of a dict, and loss masks are used instead of the -100 sentinel value.

# Ways this script could be improved:
# * Could tune hparams more for throughput

#    Copyright 2023 Rohan Taori, Ishaan Gulrajani, Tianyi Zhang, Yann Dubois, Xuechen Li
#
#    Licensed under the Apache License, Version 2.0 (the "License");
#    you may not use this file except in compliance with the License.
#    You may obtain a copy of the License at
#
#        http://www.apache.org/licenses/LICENSE-2.0
#
#    Unless required by applicable law or agreed to in writing, software
#    distributed under the License is distributed on an "AS IS" BASIS,
#    WITHOUT WARRANTIES OR CONDITIONS OF ANY KIND, either express or implied.
#    See the License for the specific language governing permissions and
#    limitations under the License.


# TODO
# * make a pad_stack function that can pad and stack arrays in one go
# * make batch loader support pad_stack


logger = logging.getLogger(__name__)

# copy paste from alpaca

DEFAULT_PAD_TOKEN = "[PAD]"
DEFAULT_EOS_TOKEN = "</s>"
DEFAULT_BOS_TOKEN = "<s>"
DEFAULT_UNK_TOKEN = "<unk>"
DEFAULT_PROMPT_DICT = {
    "prompt_input": (
        "Below is an instruction that describes a task, paired with an input that provides further context. "
        "Write a response that appropriately completes the request.\n\n"
        "### Instruction:\n{instruction}\n\n### Input:\n{input}\n\n### Response:"
    ),
    "prompt_no_input": (
        "Below is an instruction that describes a task. "
        "Write a response that appropriately completes the request.\n\n"
        "### Instruction:\n{instruction}\n\n### Response:"
    ),
}


@dataclass
class TrainArgs:
    optimizer: OptimizerConfig
    trainer: TrainerConfig

    max_tune_length: int = 2048  # maximum length of the input to the model during tuning
    data: str = "tatsu-lab/alpaca"  # Path to the training data, or huggingface dataset name.
    data_cache_dir: str = "cache/"  # Path to cache the tokenized data. can be gcs
    prompts: Optional[str] = None  # Path to the prompts file. can be gcs

    model_name_or_path: str = "meta-llama/Llama-2-7b-hf"
    trust_remote_code: bool = False  # Trust remote code when loading from HuggingFace checkpoints.

    model_cache_dir: Optional[str] = None  # Path to cache the model. must be local.

    hf_save_path: Optional[str] = None  # Path to save the HuggingFace checkpoint.
    hf_upload: Union[bool, str] = False  # Name of the HuggingFace repo to upload to (if any).
    hf_save_steps: int = 1000  # How often to save the HuggingFace checkpoint.


# Encoder/Decoder dataset for Alpaca.
# We basically do string interpolation of the (instruction, input, output) triples with the prompt,
# and mask out the prompt and padding.
class SupervisedDataset(Dataset[LmExample]):
    def __init__(self, preproc_dataset, tokenizer):
        self.preproc_dataset = preproc_dataset
        self.tokenizer = tokenizer

    def __iter__(self):
        for ex in self.preproc_dataset:
            # annoyingly, pad expects things to be batched so we have to prepend a batch axis
            ex = self.tokenizer.pad(
                {k: np.expand_dims(v, 0) for k, v in ex.items()}, return_tensors="np", padding="max_length"
            )
            ex = {k: v[0] for k, v in ex.items()}
            input_ids = hax.named(ex["input_ids"], "position")

            # mask out padding and anything before the start of the target
            Pos = input_ids.resolve_axis("position")
            loss_mask = hax.arange(Pos) >= ex["source_lens"]

            # don't predict the padding
            targets = hax.roll(input_ids, -1, Pos)
            loss_mask = loss_mask & (targets != self.tokenizer.pad_token_id)

            yield LmExample(input_ids, loss_mask)


def _get_data_source(path_or_id):
    """The original alpaca.py used a json file, but it's since been moved to the HF dataset hub. You can use any
    dataset that's compatible with the structure of the alpaca dataset."""
    if fsspec_utils.exists(path_or_id):
        return JsonDataset([path_or_id])
    else:
        return WrappedHFDataset(path_or_id, split="train")


def mk_dataset(config: TrainArgs, tokenizer: transformers.PreTrainedTokenizerBase):
    dataset = _get_data_source(config.data)

    prompt_input, prompt_no_input = get_prompts(config.prompts)

    def preprocess(batch):
        sources = [
            prompt_input.format_map(example) if example.get("input", "") != "" else prompt_no_input.format_map(example)
            for example in batch
        ]
        targets = [f"{example['output']}{tokenizer.eos_token}" for example in batch]
        # TODO: this seems pretty wasteful since you end up tokenizing twice, but it's how the original code does it.
        examples = [s + t for s, t in zip(sources, targets)]
        sources_tokenized = tokenizer(sources, return_tensors="np", padding=False, truncation=True)
        examples_tokenized = tokenizer(examples, return_tensors="np", padding=False, truncation=True)

        source_lens = [len(s) for s in sources_tokenized["input_ids"]]

        return {
            "input_ids": examples_tokenized["input_ids"],
            "source_lens": source_lens,
        }

    dataset = dataset.map_batches(preprocess, batch_size=128, num_cpus=num_cpus_used_by_tokenizer(tokenizer))
    dataset = dataset.build_cache(config.data_cache_dir, await_finished=True)

    dataset = SupervisedDataset(dataset, tokenizer)

    return dataset


def get_prompts(prompt_path):
    prompts = DEFAULT_PROMPT_DICT
    if prompt_path is not None:
        with fsspec.open(prompt_path) as f:
            prompts = json.load(f)
    return (prompts["prompt_input"]), (prompts["prompt_no_input"])


def train(config: TrainArgs):
    config.trainer.initialize(config)

    # Since Levanter has different implementations of models from HF, we need to convert the HF checkpoint.
    # This class is a wrapper around the HF checkpoint converter that also downloads the checkpoint if necessary.
    converter = HFCheckpointConverter.from_hf(config.model_name_or_path, trust_remote_code=config.trust_remote_code)
    model_config = converter.default_config

    if config.max_tune_length > model_config.Pos.size:
        logger.warning(
            f"max_tune_length ({config.max_tune_length}) is greater than the model's maximum length"
            f" ({model_config.Pos.size}). "
        )

    # Randomness in JAX is tightly controlled. We pass around a key that is used to generate random numbers.
    training_key = jrandom.PRNGKey(config.trainer.seed)

    # This is largely the same as in Alpaca. Only change is we use the fast tokenizer.
    tokenizer = transformers.AutoTokenizer.from_pretrained(
        config.model_name_or_path,
        cache_dir=config.model_cache_dir,
        model_max_length=config.max_tune_length,
        padding_side="right",
    )
    num_new_tokens = add_special_tokens(tokenizer)
    logger.info(f"Added {num_new_tokens} new tokens")

    # modify converter to use our tokenizer, mostly so it saves the right vocab
    converter = converter.replaced(tokenizer=tokenizer)

    train_dataset = mk_dataset(config, tokenizer)

    optimizer = config.optimizer.build(config.trainer.num_train_steps)

<<<<<<< HEAD
    trainer = Trainer(config.trainer, optimizer)

    with trainer.device_mesh:
=======
    def compute_loss(model: LmHeadModel, example: LmExample, key=None):
        return model.compute_loss(example, key=key).scalar()

    with Trainer(config.trainer, optimizer, compute_loss) as trainer:
>>>>>>> c355106a
        # how we shard parameters across devices
        parameter_axis_mapping = trainer.parameter_axis_mapping

        # load the underlying hf model
        logger.info(f"Loading pretrained model from {converter.reference_checkpoint}")
        model: LmHeadModel = converter.load_pretrained(model_config, axis_mapping=parameter_axis_mapping)

        # this must be in jit b/c it uses arrays across accelerators (b/c of FSDP)
        model = hax.named_jit(lambda m: m.resize_vocab(len(tokenizer)))(model)

        # Levanter has two kinds of data loaders: sharded and replicated. Replicated is simpler and allows for
        # single pass training. Sharded only loads a subset of the data on each device, and is more efficient for large
        # datasets. We use replicated here since the dataset is small.
        loader = trainer.replicated_loader(train_dataset, trainer.TrainBatch)
        loader = non_caching_cycle(loader)

        state = trainer.initial_state(training_key, model=model)

        if state.step != 0:
            logger.info(f"Resuming training from step {state.step}")
            for i in range(state.step):
                next(loader)  # type: ignore

        # We also save HF checkpoints periodically (and at the end of training).
        if config.hf_save_path is not None:
            full_save_path = os.path.join(config.hf_save_path, trainer.run_id)

            trainer.add_hook(
                save_hf_checkpoint_callback(full_save_path, converter, upload_to_hf=config.hf_upload),
                every=config.hf_save_steps,
            )

        trainer.train(state, loader)


def add_special_tokens(tokenizer, use_unk_instead_of_adding=False):
    special_tokens_dict = dict()
    if use_unk_instead_of_adding:
        if tokenizer.unk_token is None:
            raise ValueError("use_unk_instead_of_add is True but tokenizer doesn't have an unk token")

    unk = tokenizer.unk_token if use_unk_instead_of_adding else None

    if tokenizer.pad_token is None:
        special_tokens_dict["pad_token"] = DEFAULT_PAD_TOKEN if not use_unk_instead_of_adding else unk
    if tokenizer.eos_token is None:
        special_tokens_dict["eos_token"] = DEFAULT_EOS_TOKEN if not use_unk_instead_of_adding else unk
    if tokenizer.bos_token is None:
        special_tokens_dict["bos_token"] = DEFAULT_BOS_TOKEN if not use_unk_instead_of_adding else unk
    if tokenizer.unk_token is None:
        special_tokens_dict["unk_token"] = DEFAULT_UNK_TOKEN

    return tokenizer.add_special_tokens(special_tokens_dict)


if __name__ == "__main__":
    levanter.config.main(train)()<|MERGE_RESOLUTION|>--- conflicted
+++ resolved
@@ -206,16 +206,7 @@
 
     optimizer = config.optimizer.build(config.trainer.num_train_steps)
 
-<<<<<<< HEAD
-    trainer = Trainer(config.trainer, optimizer)
-
-    with trainer.device_mesh:
-=======
-    def compute_loss(model: LmHeadModel, example: LmExample, key=None):
-        return model.compute_loss(example, key=key).scalar()
-
-    with Trainer(config.trainer, optimizer, compute_loss) as trainer:
->>>>>>> c355106a
+    with Trainer(config.trainer, optimizer) as trainer:
         # how we shard parameters across devices
         parameter_axis_mapping = trainer.parameter_axis_mapping
 

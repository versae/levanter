import logging
import os
from dataclasses import dataclass
from typing import Optional

import equinox as eqx
import jax.numpy as jnp
import jax.random as jrandom
import jmp
from jax.interpreters.pxla import PartitionSpec
from transformers import GPT2Tokenizer

import haliax as hax
import haliax.random
import levanter
import wandb
from haliax import Axis
from haliax.nn import cross_entropy_loss, cross_entropy_loss_and_log_normalizers
from haliax.partitioning import ResourceAxis, named_pjit, round_axis_for_partitioning
from levanter import callbacks
from levanter.config import TrainerConfig
from levanter.data.sharded import GlobalBatchDataset, LocalBatchDataset
from levanter.data.text import CachedLMDatasetConfig, TokenSeqDataset
from levanter.grad_accum import accumulate_gradients_sharded
from levanter.logging import capture_time, log_time_to_wandb
from levanter.models.gpt2 import Gpt2Config, Gpt2LMHeadModel
from levanter.trainer_hooks import StepInfo, TrainerHooks
from levanter.utils.jax_utils import global_key_array, parameter_count
from levanter.utils.py_utils import non_caching_cycle


logger = logging.getLogger(__name__)


# cf https://github.com/google-research/language/blob/aa58066bec83d30de6c8f9123f0af7b81db3aeba/language/mentionmemory/training/trainer.py


@dataclass
class TrainGpt2Config:
    data: CachedLMDatasetConfig = CachedLMDatasetConfig()
    trainer: TrainerConfig = TrainerConfig()
    model: Gpt2Config = Gpt2Config()

    log_z_regularization: float = 0.0
    fcm_prob: float = 0.0  # forgetful context masking prob. recommended 0.15

    hf_save_path: Optional[str] = None
    hf_upload: Optional[str] = None
    hf_save_steps: int = 10000


@levanter.config.main()
def main(config: TrainGpt2Config):
    config.trainer.initialize(config)
    print("qq")

    tokenizer: GPT2Tokenizer = config.data.the_tokenizer

    # some axes we need
    Batch = Axis("batch", config.trainer.train_batch_size)
    EvalBatch = Axis("batch", config.trainer.eval_batch_size)
    SeqLen = config.model.SeqLen
    KeySeqLen = config.model.KeySeqLen

    # We have two axis_mappings: one for storing the model and optimizer states, and one for compute
    # This allows Zero-3-style parameter sharding, where we shard the parameters and optimizer state across the mesh
    compute_axis_mapping = config.trainer.compute_axis_mapping
    parameter_axis_mapping = config.trainer.parameter_axis_mapping

    dataset = GlobalBatchDataset(
        TokenSeqDataset(config.data.build_or_load_document_cache("train"), config.model.seq_len),
        config.trainer.device_mesh,
        Batch,
        compute_axis_mapping,
    )

    eval_dataset = LocalBatchDataset(
        TokenSeqDataset(config.data.build_or_load_document_cache("validation"), config.model.seq_len),
        config.trainer.device_mesh,
        EvalBatch,
        compute_axis_mapping,
    )

    with config.trainer.device_mesh as mesh:
        # randomness in jax is tightly controlled by "keys" which are the states of the random number generators
        # this makes deterministic training pretty easy
        seed = config.trainer.seed
        data_key, loader_key, model_key, training_key = jrandom.split(jrandom.PRNGKey(seed), 4)

        # to do partitioning, our dimensions have to be divisible by the size of the physical axes they're mapped to
        # For most things, we just insist you specify the config right, but tokenizers often have strange numbers of
        # tokens: gpt-2 has 50257, for example. So we round up.
        vocab_size = len(tokenizer)
        Vocab = round_axis_for_partitioning(Axis("vocab", vocab_size), compute_axis_mapping)
        if vocab_size != Vocab.size:
            logger.info(f"Rounding vocab size from {vocab_size} to {Vocab.size} for partitioning")

        # Mixed Precision: We use the "jmp" library to handle mixed precision training. It basically has three dtypes:
        # 1) compute (typically bfloat16)
        # 2) parameter (typically float32)
        # 3) output (sometimes float32)
        # I like to think of these as "semantic" dtypes: compute is the dtype we do most of our math in, parameter is
        # the dtype we store our parameters in, and output is the dtype we use for loss calculations.
        mp: jmp.Policy = config.trainer.mp

        # initialize the model
        # This function
        # 1) initializes model weights
        # 2) ensures all model weights are the right dtype
        # 3) ensures the model is partitioned across the mesh according to the parameter_axis_mapping
        @named_pjit(axis_resources=parameter_axis_mapping)
        def init_model():
            model = Gpt2LMHeadModel(Vocab, config.model, key=model_key)
            return mp.cast_to_param(model)

        model = init_model()

        wandb.summary["parameter_count"] = parameter_count(model)

        # initialize the optimizer
        # This is basically the same as the model.
        optimizer = config.trainer.optimizer()
        opt_state = named_pjit(optimizer.init, axis_resources=parameter_axis_mapping)(model)

        # masks for attention and loss
        def attention_mask(inference, fcm_key):
            causal_mask = hax.nn.attention.causal_mask(SeqLen, KeySeqLen)

            # forgetful causal masking
            if not inference and config.fcm_prob > 0:
                fcm_mask = hax.nn.attention.forgetful_causal_mask(KeySeqLen, config.fcm_prob, key=fcm_key)
                causal_mask = causal_mask & fcm_mask
            return causal_mask

        # don't want to compute the loss w.r.t. the final token
        loss_mask = 1 - hax.nn.one_hot(-1, SeqLen, dtype=jnp.float32)  # one everywhere except the last token

        # loss function: this computes the loss with respect to a single example
        def compute_loss(model: Gpt2LMHeadModel, input_ids, attn_mask, key, inference):
            with hax.axis_mapping(compute_axis_mapping):
                model = mp.cast_to_compute(model)

                pred_y = model(input_ids, attn_mask, key=key, inference=inference)
                pred_y = mp.cast_to_output(pred_y)

                # need to roll the target tokens back by one so that each token is predicting the next token
                target_y = haliax.roll(input_ids, -1, SeqLen)
                target_y = haliax.nn.one_hot(target_y, Vocab, dtype=pred_y.dtype)

                loss, log_normalizers = cross_entropy_loss_and_log_normalizers(pred_y, Vocab, target_y)
                loss = hax.mean(loss, where=loss_mask)

                if not inference and config.log_z_regularization > 0:
                    logz_mse = hax.mean((log_normalizers**2))
                    loss += config.log_z_regularization * logz_mse

                return loss.scalar()

        def train_batch_loss(model, input_ids, attn_mask, key):
            return hax.mean(hax.vmap(compute_loss, Batch)(model, input_ids, attn_mask, key, inference=False))

        # training loop
        # donate args to conserve memory
        @named_pjit(axis_resources=parameter_axis_mapping, donate_args=True)
        def train_step(model, opt_state, input_ids, keys):

            attn_mask = hax.vmap(attention_mask, Batch)(False, keys)
            attn_mask = hax.auto_sharded(attn_mask)

            loss, grads = accumulate_gradients_sharded(
                eqx.filter_value_and_grad(train_batch_loss),
                Batch,
                model,
                input_ids,
                attn_mask,
                keys,
                per_device_parallelism=config.trainer.per_device_parallelism,
                parameter_axis_mapping=parameter_axis_mapping,
            )

            # distribute gradients across the mesh and apply them
            updates, opt_state = optimizer.update(grads, opt_state, params=model)
            model = eqx.apply_updates(model, updates)

            return loss, model, opt_state

        # evaluation loss and loop

        @named_pjit(axis_resources=parameter_axis_mapping)
        def eval_loss(model, input_ids):
            input_ids = hax.named(input_ids, (EvalBatch, SeqLen))
            # just use causal mask for evaluation
            mask = hax.nn.attention.causal_mask(SeqLen, KeySeqLen)
            return compute_loss(model, input_ids, mask, None, True)

        # Set up evaluation
        def evaluate_step(info: StepInfo):
            with hax.axis_mapping(compute_axis_mapping):
                # standard evaluation loop
                loss = 0.0
                n = 0

                for batch in eval_dataset:
                    this_loss = eval_loss(model, batch)
                    loss += this_loss.item()
                    n += 1
                    if config.trainer.max_eval_batches is not None and n >= config.trainer.max_eval_batches:
                        break

                if n > 0:
                    loss /= n

            logger.info(f"validation loss: {loss:.3f}")
            if wandb.run is not None:
                wandb.log({"eval/loss": loss}, step=info.step)

            return loss

        # boilerplate hooks and such
        engine = TrainerHooks()
        engine.add_hook(callbacks.pbar_logger(total=config.trainer.num_train_steps), every=1)
        engine.add_hook(callbacks.log_to_wandb, every=1)
        engine.add_hook(
            callbacks.log_performance_stats(config.model.seq_len, config.trainer.train_batch_size), every=1
        )
        engine.add_hook(evaluate_step, every=config.trainer.steps_per_eval)
        engine.add_hook(callbacks.wandb_xla_logger(config.trainer.wandb), every=config.trainer.steps_per_eval)
<<<<<<< HEAD
        # engine.add_hook(callbacks.log_memory_usage(), every=1)
        checkpointer = config.trainer.checkpointer.create(config.trainer.run_name)
        engine.add_hook(checkpointer.on_step, every=1)  # checkpointer manages its own frequency
        if config.hf_save_path is not None:
            full_save_path = os.path.join(config.hf_save_path, config.trainer.run_name)
            from levanter.compat.hf_checkpoints import save_hf_gpt2_checkpoint_callback

            engine.add_hook(save_hf_gpt2_checkpoint_callback(full_save_path), every=config.hf_save_steps)

        # visualize log probs
        @named_pjit(axis_resources=parameter_axis_mapping)
        def compute_log_probs(model, input_ids):
            input_ids = hax.named(input_ids, (EvalBatch, SeqLen))
            attn_mask = hax.vmap(attention_mask, EvalBatch)(True, None)
            attn_mask = hax.auto_sharded(attn_mask)

            with hax.axis_mapping(compute_axis_mapping):
                model = mp.cast_to_compute(model)

                pred_y = model(input_ids, attn_mask, inference=True, key=None)
                pred_y = mp.cast_to_output(pred_y)

                # need to roll the target tokens back by one so that each token is predicting the next token
                target_y = haliax.roll(input_ids, -1, SeqLen)
                target_y = haliax.nn.one_hot(target_y, Vocab, dtype=pred_y.dtype)

                loss = cross_entropy_loss(pred_y, Vocab, target_y)
                loss *= -1.0  # negate because we want log probs
                masked = loss * loss_mask
                # roll forward to get the loss for each token
                masked = haliax.roll(masked, 1, SeqLen)
                return masked.rearrange((EvalBatch, SeqLen)).array

        engine.add_hook(
            callbacks.compute_and_visualize_log_probs(
                eval_dataset, tokenizer, compute_log_probs, f"{config.trainer.run_dir}/log_probs"
            ),
            every=config.trainer.steps_per_eval,
        )
=======
        engine.add_hook(callbacks.log_memory_usage(), every=1)
        checkpointer = config.trainer.checkpointer.create(config.trainer.run_name)
        engine.add_hook(checkpointer.on_step, every=1)  # checkpointer manages its own frequency
        engine.add_hook(lambda x: callbacks.defragment(), every=100)
>>>>>>> 2b74bd3a

        # data loader
        iter_data = non_caching_cycle(dataset)

        # load the last checkpoint and resume if we want
        model, (opt_state, training_key), resume_step = config.trainer.maybe_load_checkpoint(
            model, (opt_state, training_key)
        )

        if resume_step is not None:
            # step is after the batch, so we need to seek to step
            # TODO: implement iter_data.seek(resume_step +1)
            import tqdm

            for _ in tqdm.tqdm(range(resume_step + 1), desc="seeking data for resume"):
                next(iter_data)
            initial_step = resume_step + 1
        else:
            initial_step = 0

        # assign these here in case num_train_steps == 0
        step_loss = 0.0
        step_time = lambda: 0.0  # noqa: E731

        # finally, run the training loop
        for step in range(initial_step, config.trainer.num_train_steps):
            with capture_time() as step_time:
                with log_time_to_wandb("throughput/loading_time", step=step):
                    input_ids = next(iter_data)
                    input_ids = hax.named(input_ids, (Batch, SeqLen))
                    my_key, training_key = jrandom.split(training_key, 2)
                    example_keys = global_key_array(
                        my_key, config.trainer.train_batch_size, mesh, PartitionSpec(ResourceAxis.DATA)
                    )

                jax_step_loss, model, opt_state = train_step(model, opt_state, input_ids, example_keys)
                step_loss = jax_step_loss.item()

            with log_time_to_wandb("throughput/hook_time", step=step):
                engine.run_hooks(StepInfo(step, model, opt_state, step_loss, training_key, step_duration=step_time()))

        last_step = StepInfo(
            config.trainer.num_train_steps,
            model,
            opt_state,
            step_loss,
            training_key,
            step_duration=step_time(),
        )

        engine.run_hooks(last_step, force=True)
        checkpointer.on_step(last_step, force=True)


if __name__ == "__main__":
    main()<|MERGE_RESOLUTION|>--- conflicted
+++ resolved
@@ -225,10 +225,10 @@
         )
         engine.add_hook(evaluate_step, every=config.trainer.steps_per_eval)
         engine.add_hook(callbacks.wandb_xla_logger(config.trainer.wandb), every=config.trainer.steps_per_eval)
-<<<<<<< HEAD
         # engine.add_hook(callbacks.log_memory_usage(), every=1)
         checkpointer = config.trainer.checkpointer.create(config.trainer.run_name)
         engine.add_hook(checkpointer.on_step, every=1)  # checkpointer manages its own frequency
+        engine.add_hook(lambda x: callbacks.defragment(), every=100)
         if config.hf_save_path is not None:
             full_save_path = os.path.join(config.hf_save_path, config.trainer.run_name)
             from levanter.compat.hf_checkpoints import save_hf_gpt2_checkpoint_callback
@@ -265,12 +265,6 @@
             ),
             every=config.trainer.steps_per_eval,
         )
-=======
-        engine.add_hook(callbacks.log_memory_usage(), every=1)
-        checkpointer = config.trainer.checkpointer.create(config.trainer.run_name)
-        engine.add_hook(checkpointer.on_step, every=1)  # checkpointer manages its own frequency
-        engine.add_hook(lambda x: callbacks.defragment(), every=100)
->>>>>>> 2b74bd3a
 
         # data loader
         iter_data = non_caching_cycle(dataset)

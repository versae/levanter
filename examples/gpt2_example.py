import logging
import os
from dataclasses import dataclass
from typing import Optional

import equinox as eqx
import jax.random as jrandom
import jmp
from jax.sharding import PartitionSpec
from transformers import GPT2Tokenizer

import haliax as hax
import haliax.random
import levanter
import wandb
from haliax import Axis
from haliax.partitioning import ResourceAxis, named_jit, round_axis_for_partitioning
from levanter import callbacks
from levanter.config import TrainerConfig
from levanter.data.sharded import GlobalBatchDataset, LocalBatchDataset
from levanter.data.text import LMDatasetConfig, TokenSeqDataset
from levanter.grad_accum import accumulate_gradients_sharded
from levanter.logging import capture_time, log_time_to_wandb
from levanter.models.gpt2 import Gpt2Config, Gpt2LMHeadModel
from levanter.models.loss import next_token_loss
from levanter.optim import hero_from_config, stochastic_hessian_diagonal
from levanter.trainer_hooks import StepInfo, TrainerHooks
from levanter.utils.jax_utils import global_key_array, parameter_count
from levanter.utils.py_utils import non_caching_cycle


logger = logging.getLogger(__name__)


# cf https://github.com/google-research/language/blob/aa58066bec83d30de6c8f9123f0af7b81db3aeba/language/mentionmemory/training/trainer.py


@dataclass
class TrainGpt2Config:
    data: LMDatasetConfig = LMDatasetConfig()
    trainer: TrainerConfig = TrainerConfig()
    model: Gpt2Config = Gpt2Config()

    fcm_prob: float = 0.0  # forgetful context masking prob. recommended 0.15

    hf_save_path: Optional[str] = None
    hf_upload: Optional[str] = None
    hf_save_steps: int = 10000

    hessian_update_steps: int = 10


@levanter.config.main()
def main(config: TrainGpt2Config):
    config.trainer.initialize(config)

    tokenizer: GPT2Tokenizer = config.data.the_tokenizer

    # some axes we need
    Batch = Axis("batch", config.trainer.train_batch_size)
    EvalBatch = Axis("batch", config.trainer.eval_batch_size)
    Pos = config.model.Pos
    KeyPos = config.model.KeyPos

    # We have two axis_mappings: one for storing the model and optimizer states, and one for compute
    # This allows Zero-3-style parameter sharding, where we shard the parameters and optimizer state across the mesh
    compute_axis_mapping = config.trainer.compute_axis_mapping
    parameter_axis_mapping = config.trainer.parameter_axis_mapping

    dataset = GlobalBatchDataset(
        TokenSeqDataset(config.data.build_or_load_cache("train"), Pos),
        config.trainer.device_mesh,
        Batch,
        compute_axis_mapping,
    )

    eval_dataset = LocalBatchDataset(
        TokenSeqDataset(config.data.build_or_load_cache("validation"), Pos),
        config.trainer.device_mesh,
        EvalBatch,
        compute_axis_mapping,
    )

    with config.trainer.device_mesh as mesh:
        # randomness in jax is tightly controlled by "keys" which are the states of the random number generators
        # this makes deterministic training pretty easy
        seed = config.trainer.seed
        data_key, loader_key, model_key, training_key = jrandom.split(jrandom.PRNGKey(seed), 4)

        # to do partitioning, our dimensions have to be divisible by the size of the physical axes they're mapped to
        # For most things, we just insist you specify the config right, but tokenizers often have strange numbers of
        # tokens: gpt-2 has 50257, for example. So we round up.
        vocab_size = len(tokenizer)
        Vocab = round_axis_for_partitioning(Axis("vocab", vocab_size), compute_axis_mapping)
        if vocab_size != Vocab.size:
            logger.info(f"Rounding vocab size from {vocab_size} to {Vocab.size} for partitioning")

        # Mixed Precision: We use the "jmp" library to handle mixed precision training. It basically has three dtypes:
        # 1) compute (typically bfloat16)
        # 2) parameter (typically float32)
        # 3) output (sometimes float32)
        # I like to think of these as "semantic" dtypes: compute is the dtype we do most of our math in, parameter is
        # the dtype we store our parameters in, and output is the dtype we use for loss calculations.
        mp: jmp.Policy = config.trainer.mp

        # initialize the model
        # This function
        # 1) initializes model weights
        # 2) ensures all model weights are the right dtype
        # 3) ensures the model is partitioned across the mesh according to the parameter_axis_mapping
        @named_jit(axis_resources=parameter_axis_mapping)
        def init_model():
            model = Gpt2LMHeadModel.init(Vocab, config.model, key=model_key)
            return mp.cast_to_param(model)

        model = init_model()

        wandb.summary["parameter_count"] = parameter_count(model)

        # initialize the optimizer
        # This is basically the same as the model.
<<<<<<< HEAD
        optimizer = hero_from_config(config.trainer)
        # optimizer = config.trainer.optimizer()
        opt_state = named_pjit(optimizer.init, axis_resources=parameter_axis_mapping)(model)
=======
        optimizer = config.trainer.optimizer()
        opt_state = named_jit(optimizer.init, axis_resources=parameter_axis_mapping)(model)
>>>>>>> 25ffd974

        # masks for attention and loss
        def attention_mask(inference, fcm_key):
            causal_mask = hax.nn.attention.causal_mask(Pos, KeyPos)

            # forgetful causal masking
            if not inference and config.fcm_prob > 0:
                fcm_mask = hax.nn.attention.forgetful_causal_mask(KeyPos, config.fcm_prob, key=fcm_key)
                causal_mask = causal_mask & fcm_mask
            return causal_mask

        # loss function: this computes the loss with respect to a single example
        def compute_loss(model: Gpt2LMHeadModel, input_ids, attn_mask, key, inference):
            with hax.axis_mapping(compute_axis_mapping):
                model = mp.cast_to_compute(model)

                pred_y = model(input_ids, attn_mask, key=key, inference=inference)
                pred_y = mp.cast_to_output(pred_y)

                return next_token_loss(Pos, Vocab, pred_y, input_ids)

        def train_batch_loss(model, input_ids, attn_mask, key):
            per_ex_loss = hax.vmap(compute_loss, "batch")(model, input_ids, attn_mask, key, inference=False)
            return hax.mean(per_ex_loss, "batch").scalar()

<<<<<<< HEAD
        # training loop
        @named_pjit(axis_resources=parameter_axis_mapping, donate_args=(True, True, False, False))
=======
        @named_jit(axis_resources=parameter_axis_mapping, donate_args=True)
>>>>>>> 25ffd974
        def train_step(model, opt_state, input_ids, keys):
            attn_mask = hax.vmap(attention_mask, Batch)(False, keys)
            attn_mask = hax.auto_sharded(attn_mask)

            grad_loss = eqx.filter_value_and_grad(train_batch_loss)

            loss, grads = accumulate_gradients_sharded(
                grad_loss,
                Batch,
                model,
                input_ids,
                attn_mask,
                keys,
                per_device_parallelism=config.trainer.per_device_parallelism,
                parameter_axis_mapping=parameter_axis_mapping,
            )

            # distribute gradients across the mesh and apply them
            updates, opt_state = optimizer.update(grads, opt_state, params=model)
            model = eqx.apply_updates(model, updates)

            return loss, model, opt_state

        # TODO: add function analogous similar to ^^ that computes hessian and updates hessian of optimizer state
        # TODO: add function to optimizer that updates hessian of optimizer state

        @named_pjit(axis_resources=parameter_axis_mapping, donate_args=(False, True, False, False, False))
        def update_hessian(model, opt_state, input_ids, keys, g_key):
            attn_mask = hax.vmap(attention_mask, Batch)(False, keys)
            attn_mask = hax.auto_sharded(attn_mask)
            # loss, grads = eqx.filter_value_and_grad(train_batch_loss)(model, input_ids, attn_mask, keys)
            hess = stochastic_hessian_diagonal(train_batch_loss, model, input_ids, attn_mask, keys, g_key=g_key)

            # distribute gradients across the mesh and apply them
            opt_state = optimizer.hessian_update(hess, opt_state)

            return opt_state

        # evaluation loss and loop

        @named_jit(axis_resources=parameter_axis_mapping)
        def eval_loss(model, input_ids):
            mask = hax.nn.attention.causal_mask(Pos, KeyPos)
            return hax.mean(compute_loss(model, input_ids, mask, None, True))

        # Set up evaluation
        def evaluate_step(info: StepInfo):
            with hax.axis_mapping(compute_axis_mapping):
                # standard evaluation loop
                loss = 0.0
                n = 0

                for batch in eval_dataset:
                    this_loss = eval_loss(model, batch)
                    loss += this_loss.item()
                    n += 1
                    if config.trainer.max_eval_batches is not None and n >= config.trainer.max_eval_batches:
                        break

                if n > 0:
                    loss /= n

            logger.info(f"validation loss: {loss:.3f}")
            if wandb.run is not None:
                wandb.log({"eval/loss": loss}, step=info.step)

            return loss

        # boilerplate hooks and such
        engine = TrainerHooks()
        engine.add_hook(callbacks.pbar_logger(total=config.trainer.num_train_steps), every=1)
        engine.add_hook(callbacks.log_to_wandb, every=1)
        engine.add_hook(
            callbacks.log_performance_stats(config.model.seq_len, config.trainer.train_batch_size), every=1
        )
        engine.add_hook(evaluate_step, every=config.trainer.steps_per_eval)
        engine.add_hook(callbacks.wandb_xla_logger(config.trainer.wandb), every=config.trainer.steps_per_eval)
        # engine.add_hook(callbacks.log_memory_usage(), every=1)
        checkpointer = config.trainer.checkpointer.create(config.trainer.run_name)
        engine.add_hook(checkpointer.on_step, every=1)  # checkpointer manages its own frequency
        if config.hf_save_path is not None:
            full_save_path = os.path.join(config.hf_save_path, config.trainer.run_name)
            from levanter.compat.hf_checkpoints import save_hf_gpt2_checkpoint_callback

            engine.add_hook(save_hf_gpt2_checkpoint_callback(full_save_path), every=config.hf_save_steps)

        # visualize log probs
        @named_jit(axis_resources=parameter_axis_mapping)
        def compute_log_probs(model, input_ids):
            attn_mask = hax.vmap(attention_mask, EvalBatch)(True, None)
            attn_mask = hax.auto_sharded(attn_mask)

            with hax.axis_mapping(compute_axis_mapping):
                model = mp.cast_to_compute(model)

                pred_y = model(input_ids, attn_mask, inference=True, key=None)
                pred_y = mp.cast_to_output(pred_y)
                loss = next_token_loss(Pos, Vocab, pred_y, input_ids, reduction=None)
                logprobs = -loss
                # roll forward to get the loss for each predicted token
                logprobs = haliax.roll(logprobs, 1, Pos)
                return logprobs.rearrange(("batch", Pos)).array

        engine.add_hook(
            callbacks.compute_and_visualize_log_probs(
                eval_dataset, tokenizer, compute_log_probs, f"{config.trainer.run_dir}/log_probs"
            ),
            every=config.trainer.steps_per_eval,
        )

        # data loader
        iter_data = non_caching_cycle(dataset)

        # load the last checkpoint and resume if we want
        model, (opt_state, training_key), resume_step = config.trainer.maybe_load_checkpoint(
            model, (opt_state, training_key)
        )

        if resume_step is not None:
            # step is after the batch, so we need to seek to step
            # TODO: implement iter_data.seek(resume_step +1)
            import tqdm

            for _ in tqdm.tqdm(range(resume_step + 1), desc="seeking data for resume"):
                next(iter_data)
            initial_step = resume_step + 1
        else:
            initial_step = 0

        # assign these here in case num_train_steps == 0
        step_loss = 0.0
        step_time = lambda: 0.0  # noqa: E731

        # finally, run the training loop
        for step in range(initial_step, config.trainer.num_train_steps):
            with capture_time() as step_time:
                with log_time_to_wandb("throughput/loading_time", step=step):
                    input_ids = next(iter_data)
<<<<<<< HEAD
                    input_ids = hax.named(input_ids, (Batch, SeqLen))

                my_key, g_key, training_key = jrandom.split(training_key, 3)
                example_keys = global_key_array(
                    my_key, config.trainer.train_batch_size, mesh, PartitionSpec(ResourceAxis.DATA)
                )

                if step % config.hessian_update_steps == 0:
                    with log_time_to_wandb("throughput/hessian_time", step=step):
                        opt_state = update_hessian(model, opt_state, input_ids, example_keys, g_key)
=======
                    my_key, training_key = jrandom.split(training_key, 2)
                    example_keys = global_key_array(
                        my_key, config.trainer.train_batch_size, mesh, PartitionSpec(ResourceAxis.DATA)
                    )
>>>>>>> 25ffd974

                jax_step_loss, model, opt_state = train_step(model, opt_state, input_ids, example_keys)
                step_loss = jax_step_loss.item()

            with log_time_to_wandb("throughput/hook_time", step=step):
                engine.run_hooks(StepInfo(step, model, opt_state, step_loss, training_key, step_duration=step_time()))

        last_step = StepInfo(
            config.trainer.num_train_steps,
            model,
            opt_state,
            step_loss,
            training_key,
            step_duration=step_time(),
        )

        engine.run_hooks(last_step, force=True)
        checkpointer.on_step(last_step, force=True)


if __name__ == "__main__":
    main()<|MERGE_RESOLUTION|>--- conflicted
+++ resolved
@@ -119,14 +119,9 @@
 
         # initialize the optimizer
         # This is basically the same as the model.
-<<<<<<< HEAD
         optimizer = hero_from_config(config.trainer)
         # optimizer = config.trainer.optimizer()
-        opt_state = named_pjit(optimizer.init, axis_resources=parameter_axis_mapping)(model)
-=======
-        optimizer = config.trainer.optimizer()
         opt_state = named_jit(optimizer.init, axis_resources=parameter_axis_mapping)(model)
->>>>>>> 25ffd974
 
         # masks for attention and loss
         def attention_mask(inference, fcm_key):
@@ -152,12 +147,7 @@
             per_ex_loss = hax.vmap(compute_loss, "batch")(model, input_ids, attn_mask, key, inference=False)
             return hax.mean(per_ex_loss, "batch").scalar()
 
-<<<<<<< HEAD
-        # training loop
-        @named_pjit(axis_resources=parameter_axis_mapping, donate_args=(True, True, False, False))
-=======
-        @named_jit(axis_resources=parameter_axis_mapping, donate_args=True)
->>>>>>> 25ffd974
+        @named_jit(axis_resources=parameter_axis_mapping, donate_args=(True, True, False, False))
         def train_step(model, opt_state, input_ids, keys):
             attn_mask = hax.vmap(attention_mask, Batch)(False, keys)
             attn_mask = hax.auto_sharded(attn_mask)
@@ -184,7 +174,7 @@
         # TODO: add function analogous similar to ^^ that computes hessian and updates hessian of optimizer state
         # TODO: add function to optimizer that updates hessian of optimizer state
 
-        @named_pjit(axis_resources=parameter_axis_mapping, donate_args=(False, True, False, False, False))
+        @named_jit(axis_resources=parameter_axis_mapping, donate_args=(False, True, False, False, False))
         def update_hessian(model, opt_state, input_ids, keys, g_key):
             attn_mask = hax.vmap(attention_mask, Batch)(False, keys)
             attn_mask = hax.auto_sharded(attn_mask)
@@ -296,8 +286,6 @@
             with capture_time() as step_time:
                 with log_time_to_wandb("throughput/loading_time", step=step):
                     input_ids = next(iter_data)
-<<<<<<< HEAD
-                    input_ids = hax.named(input_ids, (Batch, SeqLen))
 
                 my_key, g_key, training_key = jrandom.split(training_key, 3)
                 example_keys = global_key_array(
@@ -307,12 +295,6 @@
                 if step % config.hessian_update_steps == 0:
                     with log_time_to_wandb("throughput/hessian_time", step=step):
                         opt_state = update_hessian(model, opt_state, input_ids, example_keys, g_key)
-=======
-                    my_key, training_key = jrandom.split(training_key, 2)
-                    example_keys = global_key_array(
-                        my_key, config.trainer.train_batch_size, mesh, PartitionSpec(ResourceAxis.DATA)
-                    )
->>>>>>> 25ffd974
 
                 jax_step_loss, model, opt_state = train_step(model, opt_state, input_ids, example_keys)
                 step_loss = jax_step_loss.item()

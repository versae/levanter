import itertools
from dataclasses import dataclass
from functools import partial
from typing import Optional

import jax
import jax.numpy as jnp
import optax
import pyrallis
from jax.experimental.pjit import pjit
from jax.interpreters.pxla import PartitionSpec
from transformers import GPT2Tokenizer

from haliax import Axis
from levanter import callbacks
from levanter.axis_names import ResourceAxis, infer_resource_partitions
from levanter.checkpoint import load_checkpoint
from levanter.compat.torch_checkpoints import load_hf_gpt2_checkpoint
from levanter.config import TrainerConfig
from levanter.data import CachedLMDatasetConfig
from levanter.data.sharded import ShardedIndexedDataset
from levanter.models.gpt2 import Gpt2Config, Gpt2LMHeadModel
from levanter.trainer_hooks import StepInfo


@dataclass
class EvalGpt2Config:
    checkpoint_path: str
    hf_checkpoint: str = "gpt2-medium"
    hf_revision: Optional[str] = None
    trainer: TrainerConfig = TrainerConfig()
    data: CachedLMDatasetConfig = CachedLMDatasetConfig()
    model: Gpt2Config = Gpt2Config()


@pyrallis.wrap()
def main(config: EvalGpt2Config):
    tokenizer: GPT2Tokenizer = config.data.the_tokenizer

    # first load our checkpoint
    key = jax.random.PRNGKey(0)
    vocab = Axis("vocab", len(tokenizer))

    with config.trainer.device_mesh:
        eval_dataset = ShardedIndexedDataset(
            config.data.build_or_load_document_cache("validation"),
            config.trainer.eval_mesh_info,
            config.model.seq_len,
            microbatched=False,
        )

        resource_partitions = {
            "hidden": ResourceAxis.MODEL,
            # "mlp": ResourceAxis.MODEL,
            "batch": ResourceAxis.DATA,
        }

        # initialize the model
        model = Gpt2LMHeadModel(vocab, config.model, key=key)
        model_resources = infer_resource_partitions(model, resource_partitions)
        model = config.trainer.mp.cast_to_param(model)

        model, _, _ = load_checkpoint(model, None, config.checkpoint_path)

        def eval_dataloader():
            # TODO: only do one pass
            for batch in itertools.islice(eval_dataset, 50):
                yield (batch,)

        def compute_loss(model: Gpt2LMHeadModel, input_ids, key):
            pred_y = model(input_ids, key)
            token_loss = jnp.mean(
                optax.softmax_cross_entropy(
                    pred_y[:-1],
                    jax.nn.one_hot(input_ids[1:], num_classes=tokenizer.vocab_size),
                )
            )

            return token_loss

        compute_loss_vmap = jax.vmap(compute_loss, in_axes=[None, 0, 0], spmd_axis_name=ResourceAxis.DATA)

        def mean_loss(model: Gpt2LMHeadModel, input_ids, key):
            return jnp.mean(compute_loss_vmap(model, input_ids, key))

        compute_loss_pjit = pjit(
            partial(mean_loss, key=None),
            in_axis_resources=(model_resources, PartitionSpec(ResourceAxis.DATA, None)),
            out_axis_resources=None,
        )

        evaluate = callbacks.compute_validation_loss(compute_loss_pjit, eval_dataloader)

        loss = evaluate(StepInfo(0, model, None, 0.0, None, 0.0))

        del model
        print("Loss from Levanter model: ", loss)

        # load the huggingface model
        hf_model = load_hf_gpt2_checkpoint(config.hf_checkpoint, revision=config.hf_revision)
<<<<<<< HEAD
        hf_model = config.trainer.mp.cast_to_param(hf_model)
=======
        hf_model = jax.tree_map(lambda array: array.astype(config.dtype), hf_model)
        model_resources = infer_resource_partitions(hf_model, resource_partitions)

        compute_loss_pjit = pjit(
            partial(mean_loss, key=None),
            in_axis_resources=(model_resources, PartitionSpec(ResourceAxis.DATA, None)),
            out_axis_resources=None,
        )
>>>>>>> ff501282

        evaluate = callbacks.compute_validation_loss(compute_loss_pjit, eval_dataloader)

        loss = evaluate(StepInfo(0, hf_model, None, 0.0, None, 0.0))

        print("Loss from HF model: ", loss)


if __name__ == "__main__":
    main()<|MERGE_RESOLUTION|>--- conflicted
+++ resolved
@@ -56,7 +56,7 @@
         }
 
         # initialize the model
-        model = Gpt2LMHeadModel(vocab, config.model, key=key)
+        model = Gpt2LMHeadModel(vocab, config.model, key=key, mp=config.trainer.mp)
         model_resources = infer_resource_partitions(model, resource_partitions)
         model = config.trainer.mp.cast_to_param(model)
 
@@ -98,10 +98,7 @@
 
         # load the huggingface model
         hf_model = load_hf_gpt2_checkpoint(config.hf_checkpoint, revision=config.hf_revision)
-<<<<<<< HEAD
         hf_model = config.trainer.mp.cast_to_param(hf_model)
-=======
-        hf_model = jax.tree_map(lambda array: array.astype(config.dtype), hf_model)
         model_resources = infer_resource_partitions(hf_model, resource_partitions)
 
         compute_loss_pjit = pjit(
@@ -109,7 +106,6 @@
             in_axis_resources=(model_resources, PartitionSpec(ResourceAxis.DATA, None)),
             out_axis_resources=None,
         )
->>>>>>> ff501282
 
         evaluate = callbacks.compute_validation_loss(compute_loss_pjit, eval_dataloader)
 

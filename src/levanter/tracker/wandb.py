import logging
import os
import tempfile
import typing
import warnings
from dataclasses import dataclass
from typing import Any, List, Optional, Union

import jax
import numpy as np
from draccus import field
from git import InvalidGitRepositoryError, NoSuchPathError, Repo

from levanter.tracker import Tracker
from levanter.tracker.helpers import generate_pip_freeze, infer_experiment_git_root
from levanter.tracker.histogram import Histogram
from levanter.tracker.tracker import TrackerConfig
from levanter.utils import jax_utils


if typing.TYPE_CHECKING:
    import wandb
    import wandb.sdk.lib.disabled


logger = logging.getLogger(__name__)

WandbRun = Union["wandb.sdk.wandb_run.Run", "wandb.sdk.lib.disabled.RunDisabled"]


class WandbTracker(Tracker):
    name: str = "wandb"
    run: WandbRun

    def __init__(self, run: Optional[WandbRun]):
        import wandb

        if run is None:
            if wandb.run is None:
                logger.warning("Wandb run is not initialized. Initializing a new run.")
                runx = wandb.init()
                if runx is None:
                    raise RuntimeError("Wandb run is not initialized.")
                self.run = runx
            else:
                self.run = wandb.run
        else:
            self.run = run

    def log_hyperparameters(self, hparams: dict[str, Any]):
<<<<<<< HEAD
        self.run.config.update(_convert_values_to_loggable(hparams))
=======
        self.run.config.update(hparams, allow_val_change=True)
>>>>>>> 2bdf08b5

    def log(self, metrics: dict[str, Any], *, step, commit=None):
        self.run.log(_convert_values_to_loggable(metrics), step=step, commit=commit)

    def log_summary(self, metrics: dict[str, Any]):
        self.run.summary.update(_convert_values_to_loggable(metrics))

    def log_artifact(self, artifact_path, *, name: Optional[str] = None, type: Optional[str] = None):
        self.run.log_artifact(artifact_path, name=name, type=type)


def _convert_values_to_loggable(values: dict[str, Any]):
    def convert_value_to_loggable(value: Any):
        if isinstance(value, (list, tuple)):
            return [convert_value_to_loggable(v) for v in value]
        elif isinstance(value, dict):
            return {k: convert_value_to_loggable(v) for k, v in value.items()}
        elif isinstance(value, jax.Array):
            if value.ndim == 0:
                return value.item()
            else:
                return np.array(value)
        elif isinstance(value, Histogram):
            from wandb.data_types import Histogram as WandbHistogram

            return WandbHistogram(np_histogram=value.to_numpy_histogram())
        else:
            return value

    return convert_value_to_loggable(values)


def is_wandb_available():
    try:
        import wandb
    except ImportError:
        return False
    return wandb is not None and wandb.run is not None


@TrackerConfig.register_subclass("wandb")
@dataclass
class WandbConfig(TrackerConfig):
    """
    Configuration for wandb.
    """

    entity: Optional[str] = None  # An entity is a username or team name where you send runs
    project: Optional[str] = None  # The name of the project where you are sending the enw run.
    name: Optional[str] = None  # A short display name for this run, which is how you'll identify this run in the UI.
    tags: List[str] = field(default_factory=list)  # Will populate the list of tags on this run in the UI.
    id: Optional[str] = None  # A unique ID for this run, used for resuming. It must be unique in the project
    group: Optional[str] = None  # Specify a group to organize individual runs into a larger experiment.
    mode: Optional[str] = None  # Can be "online", "offline" or "disabled". If None, it will be whatever W&B decides.
    resume: Optional[Union[bool, str]] = None
    """
    Set the resume behavior. Options: "allow", "must", "never", "auto" or None.
    By default, if the new run has the same ID as a previous run, this run overwrites that data.
    Please refer to [init](https://docs.wandb.ai/ref/python/init) and [resume](https://docs.wandb.ai/guides/runs/resuming)
    document for more details.
    """

    save_code: Union[bool, str] = True
    """If string, will save code from that directory. If True, will attempt to sniff out the main directory (since we
    typically don't run from the root of the repo)."""

    save_xla_dumps: bool = False
    """If True, will save the XLA code to wandb (as configured by XLA_FLAGS). This is useful for debugging."""

    def init(self, run_id: Optional[str]) -> WandbTracker:
        import wandb

        if run_id is not None and self.id is not None and run_id != self.id:
            warnings.warn(
                f"Both trainer's id {run_id} and WandB's id {self.id} are set. WandB will use the id set in its"
                " config."
            )

        id = self.id
        if id is None:
            id = run_id

        hparams_to_save = {}

        # for distributed runs, we only want the primary worker to use wandb, so we make everyone else be disabled
        # however, we do share information about the run id, so that we can link to it from the other workers
        if jax.process_index() == 0:
            mode = self.mode
        else:
            mode = "disabled"

        git_settings = self._git_settings()

        if "git_commit" in git_settings:
            hparams_to_save["git_commit"] = git_settings["git_commit"]

        r = wandb.init(
            entity=self.entity,
            project=self.project,
            name=self.name,
            tags=self.tags,
            id=id,
            group=self.group,
            resume=self.resume,
            mode=mode,
            config=hparams_to_save,
            settings=git_settings,
            allow_val_change=True,
        )

        assert r is not None

        if jax.process_count() > 1:
            # we need to share wandb run information across all hosts, because we use it for checkpoint paths and things
            metadata_to_share = dict(
                entity=r.entity,
                project=r.project,
                name=r.name,
                tags=r.tags,
                id=r.id,
                group=r.group,
            )
            metadata_to_share = jax_utils.multihost_broadcast_sync(
                metadata_to_share, is_source=jax.process_index() == 0
            )

            if jax.process_index() != 0:
                assert r.mode == "disabled"
                for k, v in metadata_to_share.items():
                    setattr(r, k, v)

            logger.info(f"Synced wandb run information from process 0: {r.name} {r.id}")

        # generate a pip freeze
        with tempfile.TemporaryDirectory() as tmpdir:
            requirements_path = os.path.join(tmpdir, "requirements.txt")
            requirements = generate_pip_freeze()
            with open(requirements_path, "w") as f:
                f.write(requirements)
            if wandb.run is not None:
                wandb.run.log_artifact(str(requirements_path), name="requirements.txt", type="requirements")

        wandb.summary["num_devices"] = jax.device_count()
        wandb.summary["num_hosts"] = jax.process_count()
        wandb.summary["backend"] = jax.default_backend()

        return WandbTracker(r)

    def _git_settings(self):
        other_settings = dict()
        if isinstance(self.save_code, str):
            code_dir = self.save_code
        elif self.save_code:
            code_dir = infer_experiment_git_root() or "."  # type: ignore
        else:
            code_dir = None
        if code_dir is not None:
            logger.info(f"Setting wandb code_dir to {code_dir}")
            other_settings["code_dir"] = code_dir
            other_settings["git_root"] = code_dir
            # for some reason, wandb isn't populating the git commit, so we do it here
            try:
                repo = Repo(code_dir)
                other_settings["git_commit"] = repo.head.commit.hexsha
            except (NoSuchPathError, InvalidGitRepositoryError):
                logger.warning(f"Could not find git repo at {code_dir}")
                pass
        return other_settings<|MERGE_RESOLUTION|>--- conflicted
+++ resolved
@@ -48,11 +48,7 @@
             self.run = run
 
     def log_hyperparameters(self, hparams: dict[str, Any]):
-<<<<<<< HEAD
-        self.run.config.update(_convert_values_to_loggable(hparams))
-=======
-        self.run.config.update(hparams, allow_val_change=True)
->>>>>>> 2bdf08b5
+        self.run.config.update(_convert_values_to_loggable(hparams), allow_val_change=True)
 
     def log(self, metrics: dict[str, Any], *, step, commit=None):
         self.run.log(_convert_values_to_loggable(metrics), step=step, commit=commit)

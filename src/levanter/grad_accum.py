--- conflicted
+++ resolved
@@ -72,24 +72,18 @@
 
     if microbatch_size <= 0:
         raise ValueError(f"Bad value for {microbatch_size=}")
-<<<<<<< HEAD
-
-    num_micro_steps = batch_size // microbatch_size
-=======
 
     num_micro_steps = batch_size // microbatch_size
 
     if num_micro_steps == 1:
         return fn
 
->>>>>>> 5312b87f
     Microbatch = Batch.resize(microbatch_size)
     AccumStep = Axis("accum_step", num_micro_steps)
     assert num_micro_steps * microbatch_size == batch_size
 
     if reduce not in ReductionType:
         raise ValueError(f"accum_type must be one of {ReductionType}")
-<<<<<<< HEAD
 
     @functools.wraps(fn)
     def wrapped_fn(*args, **kwargs):
@@ -98,16 +92,6 @@
         r_shape = eqx.filter_eval_shape(fn, *args, **kwargs)
         acc = _zeros_like_tree(r_shape, accum_axis_mapping, accum_dtype)
 
-=======
-
-    @functools.wraps(fn)
-    def wrapped_fn(*args, **kwargs):
-
-        # first, determine the shape and make accumulator arrays
-        r_shape = eqx.filter_eval_shape(fn, *args, **kwargs)
-        acc = _zeros_like_tree(r_shape, accum_axis_mapping, accum_dtype)
-
->>>>>>> 5312b87f
         # then, reshape the inputs from (Batch, ...) to (AccumStep, Microbatch, ...)
 
         # Special handling for PRNGKey: it comes in as a single key, but we need to split it for each microbatch
@@ -129,20 +113,6 @@
 
             with jax.named_scope("accum"):
                 acc = eqx.apply_updates(acc, this_r)
-<<<<<<< HEAD
-                acc = hax.shard_with_axis_mapping(acc, accum_axis_mapping)
-
-            return acc
-
-        with jax.named_scope("microbatched"):
-            acc = hax.fold(loop, AccumStep)(acc, (args, kwargs, key))
-
-            if reduce == ReductionType.MEAN:
-                acc = jax.tree_util.tree_map(lambda x: x / num_micro_steps, acc)
-
-        return acc
-
-=======
                 acc = hax.shard(acc, accum_axis_mapping)
 
             return acc
@@ -155,7 +125,6 @@
 
         return acc
 
->>>>>>> 5312b87f
     return wrapped_fn
 
 

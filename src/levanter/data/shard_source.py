import json
import os
from typing import Callable, Generic, Iterator, List, Sequence, TypeVar

import datasets
import fsspec

from levanter.utils import fsspec_utils


T = TypeVar("T")
T_contra = TypeVar("T_contra", contravariant=True)
T_co = TypeVar("T_co", covariant=True)


class ShardedDataSource(Generic[T_co]):
    """
    A ShardedDataSource is the main interface for reading data. It's basically a mapping from shard names to iterators,
    with the extra feature that it exposes the ability to skip to a particular row in a shard.
    """

    @property
    def shard_names(self) -> Sequence[str]:
        raise NotImplementedError

    @property
    def num_shards(self) -> int:
        return len(self.shard_names)

    def open_shard(self, shard_name: str) -> Iterator[T_co]:
        return self.open_shard_at_row(shard_name, 0)

    def open_shard_at_row(self, shard_name: str, row: int) -> Iterator[T_co]:
        raise NotImplementedError

    def iter_data(self):
        """
        Iterate over all data in the dataset, in order.
        """
        for shard_name in self.shard_names:
            for doc in self.open_shard(shard_name):
                yield doc

    def map(self, fn: Callable[[T_co], T]) -> "ShardedDataSource[T]":
        return MappedShardedDataSource(self, fn)


class MappedShardedDataSource(ShardedDataSource[T]):
    def __init__(self, source: ShardedDataSource[T_co], fn: Callable[[T_co], T]):
        self.source = source
        self.fn = fn

    @property
    def shard_names(self) -> Sequence[str]:
        return self.source.shard_names

    def open_shard_at_row(self, shard_name: str, row: int) -> Iterator[T]:
        return map(self.fn, self.source.open_shard_at_row(shard_name, row))


class HFDatasetDataSource(ShardedDataSource[dict]):
    """
    This class is responsible for loading a dataset from HuggingFace Datasets and returning the shards.
    Only (some) IterableDatasets are actually sharded in any meaningful way, so we just return a single shard
    for all other datasets.

    kwargs are passed to load_dataset
    """

    def __init__(self, id, *, split, **kwargs):
        self.id = id
        self.split = split
        self.kwargs = kwargs
        self._shard_names = self._compute_shard_names()

    @property
    def shard_names(self) -> Sequence[str]:
        return self._shard_names

    def _compute_shard_names(self):
        dataset = self._load_dataset()
        if isinstance(dataset, datasets.IterableDataset):
            try:
                return [str(i) for i in range(dataset.n_shards)]
            except NotImplementedError:
                return ["data"]
        else:
            return ["data"]

    def open_shard_at_row(self, shard_name: str, row: int) -> Iterator[dict]:
        dataset = self._load_dataset()
        if isinstance(dataset, datasets.IterableDataset) and shard_name != "data":
            # ex_iterable has a key that gets discarded typically
            shard = map(lambda t: t[1], dataset._ex_iterable.shard_data_sources([int(shard_name)]))
        else:
            shard = dataset

        idx = 0
        for doc in shard:
            if idx >= row:
                yield doc
            idx += 1

    def _load_dataset(self):
        # obnoxiously, the dataset loading stuff doesn't work with ray because of multiprocessing
        # so we have to do this hacky thing where we load the dataset in the worker
        return datasets.load_dataset(self.id, split=self.split, **self.kwargs)


class TextUrlDataSource(ShardedDataSource[str]):
    """
    Datasource for various text formats.
    """

    def __init__(self, urls, text_key="text"):
        self.urls = urls
        self._shard_name_to_url_mapping = _mk_shard_name_mapping(urls)
        self.text_key = text_key

    @property
    def shard_names(self) -> Sequence[str]:
        return list(self._shard_name_to_url_mapping.keys())

    def open_shard_at_row(self, shard_name: str, row: int) -> Iterator[str]:
        url = self._shard_name_to_url_mapping[shard_name]
        i = 0
        with fsspec.open(url, "r", compression="infer") as f:
<<<<<<< HEAD
            if url.endswith(".jsonl"):
                # TODO: would be nice if we could seek faster than this. Right now, all we do is skip json parsing
                # which is not nothing, but not ideal.
                for line in f:
                    if i >= row:
                        yield json.loads(line)[self.text_key]
                    i += 1
            elif url.endswith(".txt"):
                for line in f:
                    if i >= row:
                        yield line
                    i += 1
            elif url.endswith(".json"):
                data = json.load(f)
                for doc in data[row:]:
                    yield doc[self.text_key]
            else:
                raise ValueError(f"Unsupported file type: {url}")
=======
            format = _sniff_format(url)
            match format:
                case ".jsonl":
                    # TODO: would be nice if we could seek faster than this. Right now, all we do is skip json parsing
                    # which is not nothing, but not ideal.
                    for line in f:
                        if i >= row:
                            yield json.loads(line)[self.text_key]
                        i += 1
                case ".txt":
                    for line in f:
                        if i >= row:
                            yield line
                        i += 1
                case ".json":
                    data = json.load(f)
                    for doc in data[row:]:
                        yield doc[self.text_key]
                case _:
                    raise ValueError(f"Unknown format {format}")


def _sniff_format(url):
    # should take into account compression etc
    good_formats = [".jsonl", ".txt", ".json"]
    # try both with and without compression (could be gz, bz2, etc, so look at the "first" extension)
    extensions = [os.path.splitext(url)[1], os.path.splitext(os.path.splitext(url)[0])[1]]
    for format in good_formats:
        if any(ext == format for ext in extensions):
            return format
>>>>>>> 8f41c8f7


class JsonlDataSource(ShardedDataSource[dict]):
    def __init__(self, urls):
        self.urls = urls
        self._shard_name_to_url_mapping = _mk_shard_name_mapping(urls)

    @property
    def shard_names(self) -> Sequence[str]:
        return list(self._shard_name_to_url_mapping.keys())

    def open_shard_at_row(self, shard_name: str, row: int) -> Iterator[dict]:
        url = self._shard_name_to_url_mapping[shard_name]
        i = 0
        with fsspec.open(url, "r", compression="infer") as f:
            # TODO: would be nice if we could seek faster than this. Right now, all we do is skip json parsing
            # which is not nothing, but not ideal.
            for line in f:
                print(i, line)
                if i >= row:
                    yield json.loads(line)
                i += 1


class TextDataSource(ShardedDataSource[dict]):
    def __init__(self, urls):
        self.urls = urls
        self._shard_name_to_url_mapping = _mk_shard_name_mapping(urls)

    @property
    def shard_names(self) -> Sequence[str]:
        return list(self._shard_name_to_url_mapping.keys())

    def open_shard_at_row(self, shard_name: str, row: int) -> Iterator[dict]:
        url = self._shard_name_to_url_mapping[shard_name]
        i = 0
        with fsspec.open(url, "r", compression="infer") as f:
            for line in f:
                if i >= row:
                    yield line
                i += 1


class JsonDataSource(ShardedDataSource[dict]):
    def __init__(self, urls):
        self.urls = urls
        self._shard_name_to_url_mapping = _mk_shard_name_mapping(urls)

    @property
    def shard_names(self) -> Sequence[str]:
        return list(self._shard_name_to_url_mapping.keys())

    def open_shard_at_row(self, shard_name: str, row: int) -> Iterator[dict]:
        url = self._shard_name_to_url_mapping[shard_name]
        with fsspec.open(url, "r", compression="infer") as f:
            # TODO: would be nice if we could seek faster than this. Can't even skip json parsing
            data = json.load(f)
            return iter(data[row:])


def _mk_shard_name_mapping(urls):
    _shard_name_to_url_mapping = {}
    # remove common prefix
    if len(urls) == 1:
        common_prefix = os.path.dirname(urls[0])
    else:
        common_prefix = os.path.commonprefix(urls)

    missing_urls: List[str] = []

    for url in urls:
        if not fsspec_utils.exists(url):
            missing_urls.append(url)
            continue
        # escape the url for the shard name
        shard_name = url
        if common_prefix:
            shard_name = url[len(common_prefix) :]
            if shard_name.startswith("/"):
                shard_name = shard_name[1:]

        shard_name = shard_name.replace(".", "_")
        _shard_name_to_url_mapping[shard_name] = url

    if missing_urls:
        # format nicely
        missing_urls_str = "\n  - ".join(missing_urls)
        raise FileNotFoundError(f"Could not find the following urls:\n  - {missing_urls_str}")

    return _shard_name_to_url_mapping<|MERGE_RESOLUTION|>--- conflicted
+++ resolved
@@ -125,26 +125,6 @@
         url = self._shard_name_to_url_mapping[shard_name]
         i = 0
         with fsspec.open(url, "r", compression="infer") as f:
-<<<<<<< HEAD
-            if url.endswith(".jsonl"):
-                # TODO: would be nice if we could seek faster than this. Right now, all we do is skip json parsing
-                # which is not nothing, but not ideal.
-                for line in f:
-                    if i >= row:
-                        yield json.loads(line)[self.text_key]
-                    i += 1
-            elif url.endswith(".txt"):
-                for line in f:
-                    if i >= row:
-                        yield line
-                    i += 1
-            elif url.endswith(".json"):
-                data = json.load(f)
-                for doc in data[row:]:
-                    yield doc[self.text_key]
-            else:
-                raise ValueError(f"Unsupported file type: {url}")
-=======
             format = _sniff_format(url)
             match format:
                 case ".jsonl":
@@ -175,7 +155,6 @@
     for format in good_formats:
         if any(ext == format for ext in extensions):
             return format
->>>>>>> 8f41c8f7
 
 
 class JsonlDataSource(ShardedDataSource[dict]):
@@ -194,7 +173,6 @@
             # TODO: would be nice if we could seek faster than this. Right now, all we do is skip json parsing
             # which is not nothing, but not ideal.
             for line in f:
-                print(i, line)
                 if i >= row:
                     yield json.loads(line)
                 i += 1

--- conflicted
+++ resolved
@@ -20,11 +20,7 @@
 from dataclasses import dataclass
 from functools import cached_property
 from itertools import chain
-<<<<<<< HEAD
-from typing import Callable, Iterator, List, Optional, Sequence, TypeVar
-=======
-from typing import Callable, Iterator, List, Optional, Sequence, Union
->>>>>>> b53fecb8
+from typing import Callable, Iterator, List, Optional, Sequence, TypeVar, Union
 
 import braceexpand
 import datasets
@@ -33,11 +29,8 @@
 import numpy as np
 import pyarrow as pa
 import pyarrow.parquet as pq
-<<<<<<< HEAD
 from fsspec.implementations.local import LocalFileSystem
-=======
 from jaxtyping import PyTree
->>>>>>> b53fecb8
 from tqdm import tqdm
 from transformers import AutoTokenizer, BatchEncoding, PreTrainedTokenizerFast
 
@@ -198,17 +191,51 @@
         if num_shards == 1:
             return self
 
-<<<<<<< HEAD
-        return TokenizedDocumentCache(self.cache_dir, self.cache_files[shard_index::num_shards], self.flatten_docs)
-=======
         shard_files = self.cache_files[shard_index::num_shards]
         shard_token_counts = self.token_counts[shard_index::num_shards]
 
         return TokenizedDocumentCache(self.cache_dir, shard_files, shard_token_counts, self.flatten_docs)
 
+    def _load_arrow_table(self, path):
+        path = os.path.join(self.cache_dir, path)
+        fs, _, paths = fsspec.get_fs_token_paths(path)
+        return pq.read_table(path, filesystem=fs)
+
+    @staticmethod
+    def merge(finished_caches, cache_root, flatten_docs=True):
+        """
+        Merge a list of finished caches into a single cache.
+        :param finished_caches: A list of finished caches, which are directories with a ledger file.
+        :param cache_root: The root directory to merge the caches into. It's best if this is a parent directory of the
+        finished caches.
+        :param flatten_docs: If true, then multiple documents from a single batch (when the cache was built) will be
+        concatenated into a single document. Often one is concatenating documents anyway, so this is a useful option.
+        :return:
+        """
+
+        ledger = []
+        for cache_dir in finished_caches:
+            cache_files = _load_ledger(cache_dir)["files"]
+            # have to relativize the paths from cache_dir to cache_root
+            for entry in cache_files:
+                absolute_path = os.path.join(cache_dir, entry["file_name"])
+                relative_path = os.path.relpath(absolute_path, cache_root)
+                ledger.append({**entry, "file_name": relative_path})
+
+        with fsspec.open(os.path.join(cache_root, "ledger.json"), "w") as f:
+            json.dump({"files": ledger}, f)
+
+        return TokenizedDocumentCache.load(cache_root, flatten_docs=flatten_docs)
+
+    @staticmethod
+    def exists(cache_dir):
+        path = os.path.join(cache_dir, "ledger.json")
+        fs = fsspec.core.url_to_fs(path)[0]
+        return fs.exists(path)
+
     @property
     def item_shape(self) -> PyTree[Union[ShapeSpec, NamedShapeSpec]]:
-        return {
+        return {  # type: ignore
             "input_ids": ShapeSpec((None,), dtype=np.int32),
         }
 
@@ -230,66 +257,6 @@
                 yield BatchEncoding(
                     {b.field(i).name: b.column(i).to_numpy(zero_copy_only=False) for i in range(b.num_columns)}
                 )
->>>>>>> b53fecb8
-
-    def _load_arrow_table(self, path):
-        path = os.path.join(self.cache_dir, path)
-        fs, _, paths = fsspec.get_fs_token_paths(path)
-        return pq.read_table(path, filesystem=fs)
-<<<<<<< HEAD
-
-    @staticmethod
-    def merge(finished_caches, cache_root, flatten_docs=True):
-        """
-        Merge a list of finished caches into a single cache.
-        :param finished_caches: A list of finished caches, which are directories with a ledger file.
-        :param cache_root: The root directory to merge the caches into. It's best if this is a parent directory of the
-        finished caches.
-        :return:
-        """
-
-        ledger = []
-        for cache_dir in finished_caches:
-            cache_files = _load_ledger(cache_dir)["files"]
-            # have to relativize the paths from cache_dir to cache_root
-            for entry in cache_files:
-                absolute_path = os.path.join(cache_dir, entry["file_name"])
-                relative_path = os.path.relpath(absolute_path, cache_root)
-                ledger.append({**entry, "file_name": relative_path})
-
-        with fsspec.open(os.path.join(cache_root, "ledger.json"), "w") as f:
-            json.dump({"files": ledger}, f)
-
-        return TokenizedDocumentCache.load(cache_root, flatten_docs=flatten_docs)
-
-    @staticmethod
-    def exists(cache_dir):
-        path = os.path.join(cache_dir, "ledger.json")
-        fs = fsspec.core.url_to_fs(path)[0]
-        return fs.exists(path)
-
-
-def _read_cache_file(file, flatten: bool = False) -> Iterator[BatchEncoding]:
-    """Reads the cache files produced by cache_and_group and yields tokenized sequences.
-    If flatten is false, this returns the docs as they were presented to the caching process. If flatten is True,
-    then the documents returned are actually concatenated documents, where the number is the number of documents
-    presented as a batch to the caching process."""
-    fs, _, paths = fsspec.get_fs_token_paths(file)
-    for b in pq.read_table(file, filesystem=fs).to_batches():
-        if flatten:
-            # insert a newaxis to the beginning so that it appears to be bs=1
-            yield BatchEncoding(
-                {
-                    b.field(i).name: b.column(i).values.to_numpy(zero_copy_only=True)[np.newaxis, :]
-                    for i in range(b.num_columns)
-                }
-            )
-        else:
-            yield BatchEncoding(
-                {b.field(i).name: b.column(i).to_numpy(zero_copy_only=False) for i in range(b.num_columns)}
-            )
-=======
->>>>>>> b53fecb8
 
 
 def _as_record_batch(doc: BatchEncoding) -> pa.RecordBatch:
@@ -500,6 +467,7 @@
     val_group_size: int = 100
 
     create_sharded_cache: bool = False  # whether to create a separate cache for each shard. More robust
+    enforce_eos: bool = True  # whether to append eos even if the tokenizer doesn't
 
     @cached_property
     def the_tokenizer(self) -> PreTrainedTokenizerFast:
@@ -508,10 +476,10 @@
     def build_or_load_document_cache(self, split: str):
         build_or_load_document_cache(self, split)
 
-    def _doc_iterator(self, split: str):
+    def doc_iterator(self, split: str):
         if self.id is not None:
             dataset = datasets.load_dataset(self.id, name=self.name, streaming=self.stream)
-            dataset.shard()
+            # dataset.shard() TODO
             data = dataset[split]
             for doc in data:
                 yield doc[self.text_key]
@@ -524,10 +492,7 @@
         for file in files:
             with file as f:
                 for line in f.readlines():
-                    text = json.loads(line)[self.text_key]
-                    if self.enforce_eos:
-                        text += self.the_tokenizer.eos_token
-                    yield text
+                    yield json.loads(line)[self.text_key]
 
     def urls_for_split(self, split):
         if split == "train":
@@ -544,17 +509,8 @@
             else:
                 return [url]
 
-<<<<<<< HEAD
         urls = [globbed for pat in urls for url in braceexpand.braceexpand(pat) for globbed in fsspec_expand_glob(url)]
         return urls
-=======
-            urls = [url for pat in urls for url in braceexpand.braceexpand(pat)]
-            files = fsspec.open_files(urls, "r", compression="infer")
-            for file in files:
-                with file as f:
-                    for line in f.readlines():
-                        yield json.loads(line)[self.text_key]
->>>>>>> b53fecb8
 
     def __post_init__(self):
         if self.id is not None and self.create_sharded_cache:
@@ -567,10 +523,11 @@
     num_shards = config.num_train_shards if split == "train" else config.num_val_shards
     batch_size = config.train_group_size if split == "train" else config.val_group_size
 
+    btok = batch_tokenizer(config.the_tokenizer, config.enforce_eos)
+
     if config.create_sharded_cache:
         assert config.id is None
 
-<<<<<<< HEAD
         urls = config.urls_for_split(split)
         # use cases:
         #  * urls is power of two, desired number of shards is power of two
@@ -589,42 +546,22 @@
         def tokenize_shard(urls_for_shard):
             texts_iter = config.generate_texts_from_urls(urls_for_shard)
             for batch in batched(texts_iter, batch_size):
-                yield tokenize_batch(config.the_tokenizer, batch, config.enforce_eos)
+                yield btok(batch)
 
         return _create_sharded_cache(cache_dir, shard_urls, tokenize_shard, shards_per_group)
 
     else:
-        doc_iter = config._doc_iterator(split)
-        token_iter = (
-            tokenize_batch(config.the_tokenizer, batch, config.enforce_eos) for batch in batched(doc_iter, batch_size)
-        )
-=======
-    enforce_eos: bool = (
-        True  # whether or not to ensure that the last token is an eos token, even if the tokenizer doesn't add one
-    )
-
-    def build_or_load_document_cache(self, split: str):
-        cache_dir = os.path.join(self.cache_dir, f"{split}")
-        # TODO: think about doing this on apache beam or something fancy. Maybe nothing fancy we can do for HF datasets,
-        # but for pure-url based ones, shouldn't be hard.
-        doc_iter = self.doc_iterator(split)
-        group_size = self.train_group_size if split == "train" else self.val_group_size
-
-        tokenize_fn = batch_tokenizer(self.the_tokenizer, self.enforce_eos)
-
-        token_iter = (tokenize_fn(batch) for batch in batched(doc_iter, group_size))
->>>>>>> b53fecb8
+        doc_iter = config.doc_iterator(split)
+        token_iter = (btok(batch) for batch in batched(doc_iter, batch_size))
 
         return TokenizedDocumentCache.build_or_load(token_iter, cache_dir, num_shards, flatten_docs=True)
 
-<<<<<<< HEAD
+
+T = TypeVar("T")
+
 
 # this is the shard-aware/preemptible version of the above. we can process shards in parallel on different machines
 # and then merge them together. this is useful for large datasets.
-
-T = TypeVar("T")
-
-
 def _create_sharded_cache(
     cache_root: str,
     input_docs_shards: List[T],
@@ -639,6 +576,7 @@
     This method doesn't work with GCS yet.
 
     It also doesn't work with HF datasets, because they don't support sharding efficiently
+     (TODO: looks like they do now)
 
     Args:
         cache_root: the root directory for the cache
@@ -661,7 +599,6 @@
     finished_caches = []
 
     shards_remaining = list(range(len(input_docs_shards)))
-    # pbar = tqdm(total=len(input_docs_shards), desc="Creating caches")
 
     def cache_dir_path(shard_idx):
         return os.path.join(cache_root, f"shard_{shard_idx}")
@@ -685,15 +622,14 @@
     # pbar.update(len(finished_caches))
     bad_shards = []
 
-
     @contextlib.contextmanager
     def find_and_lock_shard():
         wait_time = 0.1  # seconds
         for i in shards_remaining:
             cache_dir = cache_dir_path(i)
+            os.makedirs(cache_dir, exist_ok=True)
+            lock_file = os.path.join(cache_dir, "lock")
             try:
-                os.makedirs(cache_dir, exist_ok=True)
-                lock_file = os.path.join(cache_dir, "lock")
                 lock = filelock.FileLock(lock_file, timeout=wait_time)
                 logger.debug(f"Trying to acquire lock {lock_file}")
                 with lock:
@@ -735,7 +671,6 @@
                 shards_remaining.remove(i)
                 logger.error(f"Error creating cache for shard {i} {shard}", exc_info=e)
 
-
     if len(bad_shards) != 0:
         logger.error(f"Found bad shards: {bad_shards} {[input_docs_shards[i] for i in bad_shards]}. Aborting.")
         raise ValueError(f"Found bad shards: {bad_shards} {[input_docs_shards[i] for i in bad_shards]}. Aborting.")
@@ -746,7 +681,4 @@
     # since it's also idempotent, we don't have to be too careful about this
     merged_cache = TokenizedDocumentCache.merge(finished_caches, cache_root)
     logger.info(f"Merged shards together to {merged_cache.cache_dir}")
-    return merged_cache
-=======
-        return TokenizedDocumentCache.build_or_load(token_iter, cache_dir, num_shards, flatten_docs=True)
->>>>>>> b53fecb8
+    return merged_cache
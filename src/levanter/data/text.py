--- conflicted
+++ resolved
@@ -29,11 +29,7 @@
 import pyarrow.parquet as pq
 from jaxtyping import PyTree
 from tqdm import tqdm
-<<<<<<< HEAD
-from transformers import BatchEncoding, PreTrainedTokenizerFast
-=======
-from transformers import AutoTokenizer, BatchEncoding, PreTrainedTokenizer
->>>>>>> 2b74bd3a
+from transformers import BatchEncoding, PreTrainedTokenizer
 
 from levanter.data.dataset import ShardableDataset
 from levanter.data.utils import batched
@@ -432,16 +428,11 @@
     text_key: str = "text"  # key for the text field in the jsonl file or hf dataset
 
     @cached_property
-<<<<<<< HEAD
-    def the_tokenizer(self) -> PreTrainedTokenizerFast:
-        return load_tokenizer(self.tokenizer)
-=======
     def the_tokenizer(self):
         if self.tokenizer == "passthrough":
             return PassthroughTokenizer(55028)  # hard-coding the vocab size for now
         else:
-            return AutoTokenizer.from_pretrained(self.tokenizer)
->>>>>>> 2b74bd3a
+            return load_tokenizer(self.tokenizer)
 
     def doc_iterator(self, split: str):
         if self.id is not None:
